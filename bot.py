--- conflicted
+++ resolved
@@ -64,24 +64,17 @@
     return out
 
 class RustEvalbot(irc.client.SimpleIRCClient):
-<<<<<<< HEAD
-    def __init__(self, nickname, channels, keys, triggers, default_template):
-=======
-    def __init__(self, nickname, channels, keys, password):
->>>>>>> aecaa8e1
+    def __init__(self, nickname, channels, keys, password, triggers, default_template):
         irc.client.SimpleIRCClient.__init__(self)
         irc.client.ServerConnection.buffer_class = irc.buffer.LenientDecodingLineBuffer
         self.nickname = nickname
         self.channels = channels
         self.keys = keys
-<<<<<<< HEAD
         for t in triggers:
             t['triggers'] = [re.compile(s) for s in t['triggers']]
         self.triggers = triggers
         self.default_template = default_template
-=======
         self.password = password
->>>>>>> aecaa8e1
 
     def _run(self, irc_channel, code, rust_channel, with_template):
         result = evaluate(code, rust_channel, with_template)
@@ -142,13 +135,8 @@
         else:
             connection.join(channel, key)
 
-<<<<<<< HEAD
-def start(nickname, server, port, channels, keys, triggers, default_template):
-    client = RustEvalbot(nickname, channels, keys, triggers, default_template)
-=======
-def start(nickname, server, port, channels, keys, password):
-    client = RustEvalbot(nickname, channels, keys, password)
->>>>>>> aecaa8e1
+def start(nickname, server, port, channels, keys, password, triggers, default_template):
+    client = RustEvalbot(nickname, channels, keys, password, triggers, default_template)
     try:
         client.connect(server, port, nickname)
         client.connection.set_keepalive(30)
@@ -163,26 +151,15 @@
     with open("irc.yaml") as f:
         cfg = yaml.load(f.read())
 
-<<<<<<< HEAD
-    cfg = cfg[0]
     thread = threading.Thread(target=start, args=(cfg["nickname"],
                                                   cfg["server"],
                                                   cfg["port"],
                                                   cfg["channels"],
                                                   cfg["keys"],
+                                                  cfg["password"],
                                                   cfg["triggers"],
                                                   cfg["default_template"]))
     thread.start()
-=======
-    for c, nickname in itertools.product(cfg, ("playbot", "playbot-mini")):
-        thread = threading.Thread(target=start, args=(nickname,
-                                                      c["server"],
-                                                      c["port"],
-                                                      c["channels"],
-                                                      c["keys"],
-                                                      c["password"]))
-        thread.start()
->>>>>>> aecaa8e1
 
 if __name__ == "__main__":
     main()